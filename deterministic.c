#include <stdint.h>
#include <string.h>

#include "falcon.h"
#include "inner.h"
#include "deterministic.h"

#define FALCON_DET1024_TMPSIZE_KEYGEN FALCON_TMPSIZE_KEYGEN(FALCON_DET1024_LOGN)
#define FALCON_DET1024_TMPSIZE_SIGNDYN FALCON_TMPSIZE_SIGNDYN(FALCON_DET1024_LOGN)
#define FALCON_DET1024_TMPSIZE_VERIFY FALCON_TMPSIZE_VERIFY(FALCON_DET1024_LOGN) 
#define FALCON_DET1024_SALTED_SIG_COMPRESSED_MAXSIZE FALCON_SIG_COMPRESSED_MAXSIZE(FALCON_DET1024_LOGN)
#define FALCON_DET1024_SALTED_SIG_CT_SIZE FALCON_SIG_CT_SIZE(FALCON_DET1024_LOGN)


int falcon_det1024_keygen(shake256_context *rng, void *privkey, void *pubkey) {
	uint8_t tmpkg[FALCON_DET1024_TMPSIZE_KEYGEN];

	return falcon_keygen_make(rng, FALCON_DET1024_LOGN,
		privkey, FALCON_DET1024_PRIVKEY_SIZE,
		pubkey, FALCON_DET1024_PUBKEY_SIZE,
		tmpkg, FALCON_DET1024_TMPSIZE_KEYGEN);
}

// Domain separator used to construct the fixed versioned salt string.
uint8_t falcon_det1024_salt_rest[38] = {"FALCON_DET"};

// Construct the fixed salt for a given version.
void falcon_det1024_write_salt(uint8_t dst[40], uint8_t salt_version) {
	dst[0] = salt_version;
	dst[1] = FALCON_DET1024_LOGN;
	memcpy(dst+2, falcon_det1024_salt_rest, 38);
}

int falcon_det1024_sign_compressed(void *sig, size_t *sig_len,
        const void *privkey, const void *data, size_t data_len) {

	shake256_context detrng;
	shake256_context hd;
	uint8_t tmpsd[FALCON_DET1024_TMPSIZE_SIGNDYN];
	uint8_t logn[1] = {FALCON_DET1024_LOGN};
	uint8_t salt[40];

	size_t saltedsig_len = FALCON_DET1024_SALTED_SIG_COMPRESSED_MAXSIZE;
	uint8_t saltedsig[FALCON_DET1024_SALTED_SIG_COMPRESSED_MAXSIZE];

	if (falcon_get_logn(privkey, FALCON_DET1024_PRIVKEY_SIZE) != FALCON_DET1024_LOGN) {
		return FALCON_ERR_FORMAT;
	}

	// SHAKE(logn || privkey || data), set to output mode.
	shake256_init(&detrng);
	shake256_inject(&detrng, logn, 1);
	shake256_inject(&detrng, privkey, FALCON_DET1024_PRIVKEY_SIZE);
	shake256_inject(&detrng, data, data_len);
	shake256_flip(&detrng);

	falcon_det1024_write_salt(salt, FALCON_DET1024_CURRENT_SALT_VERSION);

	// SHAKE(salt || data), still in input mode.
	shake256_init(&hd);
	shake256_inject(&hd, salt, 40);
	shake256_inject(&hd, data, data_len);

	int r = falcon_sign_dyn_finish(&detrng, saltedsig, &saltedsig_len,
		FALCON_SIG_COMPRESSED, privkey, FALCON_DET1024_PRIVKEY_SIZE,
		&hd, salt, tmpsd, FALCON_DET1024_TMPSIZE_SIGNDYN);
	if (r != 0) {
		return r;
	}

        // Transform the salted signature to unsalted format.
	uint8_t *sigbytes = sig;
	sigbytes[0] = saltedsig[0] | 0x80;
	sigbytes[1] = FALCON_DET1024_CURRENT_SALT_VERSION;
	memcpy(sigbytes+2, saltedsig+41, saltedsig_len-41);

	*sig_len = saltedsig_len-40+1;

	return 0;
}

int falcon_det1024_convert_compressed_to_ct(void *sig_ct,
        const void *sig_compressed, size_t sig_compressed_len) {

	int16_t coeffs[1 << FALCON_DET1024_LOGN];
	size_t v;

	if (((uint8_t*)sig_compressed)[0] != FALCON_DET1024_SIG_COMPRESSED_HEADER) {
		return FALCON_ERR_BADSIG;
	}

        // Decode signature's s_bytes into 1024 signed-integer coefficients.
	v = Zf(comp_decode)(coeffs, FALCON_DET1024_LOGN, ((uint8_t*)sig_compressed)+2, sig_compressed_len-2);
	if (v == 0) {
		return FALCON_ERR_SIZE;
	}

	uint8_t *sig = sig_ct;
	sig[0] = FALCON_DET1024_SIG_CT_HEADER;
	sig[1] = ((uint8_t*)sig_compressed)[1]; // Copy the salt_version byte.

        // Encode the signed-integer coefficients into CT format.
	v = Zf(trim_i16_encode)(sig+2, FALCON_DET1024_SIG_CT_SIZE-2, coeffs, FALCON_DET1024_LOGN,
		Zf(max_sig_bits)[FALCON_DET1024_LOGN]);
	if (v == 0) {
		return FALCON_ERR_SIZE;
	}

	return 0;
}

// Construct the corresponding salted signature from an unsalted one.
void falcon_det1024_resalt(uint8_t *salted_sig,
        const uint8_t *unsalted_sig, size_t unsalted_sig_len) {

	salted_sig[0] = unsalted_sig[0] & ~0x80; // Reset MSB to 0.
	falcon_det1024_write_salt(salted_sig+1, unsalted_sig[1]);
	memcpy(salted_sig+41, unsalted_sig+2, unsalted_sig_len-2);
}

int falcon_det1024_verify_compressed(const void *sig, size_t sig_len,
        const void *pubkey, const void *data, size_t data_len) {

	uint8_t tmpvv[FALCON_DET1024_TMPSIZE_VERIFY];
	uint8_t salted_sig[FALCON_DET1024_SALTED_SIG_COMPRESSED_MAXSIZE];

	if (sig_len < 2) {
		return FALCON_ERR_BADSIG;
	}

	if (((uint8_t*)sig)[0] != FALCON_DET1024_SIG_COMPRESSED_HEADER) {
		return FALCON_ERR_BADSIG;
	}

	// Add back the salt; drop the version byte.
	size_t salted_sig_len = sig_len + 40 - 1;

	if (salted_sig_len > FALCON_DET1024_SALTED_SIG_COMPRESSED_MAXSIZE){
		return FALCON_ERR_BADSIG;
	}


	falcon_det1024_resalt(salted_sig, sig, sig_len);

	return falcon_verify(salted_sig, salted_sig_len, FALCON_SIG_COMPRESSED,
		pubkey, FALCON_DET1024_PUBKEY_SIZE, data, data_len,
		tmpvv, FALCON_DET1024_TMPSIZE_VERIFY);
}

int falcon_det1024_verify_ct(const void *sig,
        const void *pubkey, const void *data, size_t data_len) {

	uint8_t tmpvv[FALCON_DET1024_TMPSIZE_VERIFY];
	uint8_t salted_sig[FALCON_DET1024_SALTED_SIG_CT_SIZE];

	if (((uint8_t*)sig)[0] != FALCON_DET1024_SIG_CT_HEADER) {
		return FALCON_ERR_BADSIG;
	}

	falcon_det1024_resalt(salted_sig, sig, FALCON_DET1024_SIG_CT_SIZE);

	return falcon_verify(salted_sig, FALCON_DET1024_SALTED_SIG_CT_SIZE, FALCON_SIG_CT,
		pubkey, FALCON_DET1024_PUBKEY_SIZE, data, data_len,
		tmpvv, FALCON_DET1024_TMPSIZE_VERIFY);
}

int falcon_det1024_get_salt_version(const void* sig) {
	return ((uint8_t*)sig)[1];
<<<<<<< HEAD
};

#define Q     12289

int falcon_det1024_pubkey_coeffs(uint16_t *h, const void *pubkey) {
	/*
	 * Decode public key.
	 */
	if (Zf(modq_decode)(h, FALCON_DET1024_LOGN, pubkey + 1, FALCON_DET1024_PUBKEY_SIZE - 1)
		!= FALCON_DET1024_PUBKEY_SIZE - 1)
	{
		return FALCON_ERR_FORMAT;
	}
	return 0;
}

void falcon_det1024_hash_to_point_coeffs(uint16_t *c, const void *data, size_t data_len, uint8_t salt_version) {
	uint8_t salt[40];
	falcon_det1024_write_salt(salt, salt_version);

	shake256_context ctx;
	shake256_init(&ctx);
	shake256_inject(&ctx, salt, 40);
	shake256_inject(&ctx, data, data_len);
	shake256_flip(&ctx);

	uint8_t tmp[(1<<FALCON_DET1024_LOGN)*2];
	Zf(hash_to_point_ct)((inner_shake256_context *)&ctx, c, FALCON_DET1024_LOGN, tmp);
}

int falcon_det1024_s2_coeffs(int16_t *s2, const void* sig) {
	unsigned logn = FALCON_DET1024_LOGN;

	// This function is limited to CT signatures for now,
	// but support for compressed signatures can be added later.
	if (((uint8_t*)sig)[0] != FALCON_DET1024_SIG_CT_HEADER) {
		return FALCON_ERR_FORMAT;
	}

	int v = Zf(trim_i16_decode)(s2, logn, Zf(max_sig_bits)[logn], sig+2, FALCON_DET1024_SIG_CT_SIZE-2);
	if (v != FALCON_DET1024_SIG_CT_SIZE-2) {
		return FALCON_ERR_FORMAT;
	}
	return 0;
}

int falcon_det1024_s1_coeffs(int16_t *s1, const uint16_t *h, const uint16_t *c, const int16_t *s2) {
	unsigned logn = FALCON_DET1024_LOGN;
	size_t u, n;
	n = (size_t)1<<logn;

	uint16_t h_ntt[1<<FALCON_DET1024_LOGN];
	for (u = 0; u < n; u++) {
		h_ntt[u] = h[u];
	}
	Zf(to_ntt_monty)(h_ntt, logn);

	// Copied from verify_raw.
	uint16_t tt[1<<FALCON_DET1024_LOGN];
	/*
	 * Reduce s2 elements modulo q ([0..q-1] range).
	 */
	for (u = 0; u < n; u ++) {
		uint32_t w;

		w = (uint32_t)s2[u];
		w += Q & -(w >> 31);
		tt[u] = (uint16_t)w;
	}

	/*
	 * Compute s1 = c - s2*h mod phi mod q (in tt[]).
	 */
	Zf(mq_NTT)(tt, logn); // tt = s2
	Zf(mq_poly_montymul_ntt)(tt, h_ntt, logn); // tt = s2*h
	Zf(mq_iNTT)(tt, logn);
	// don't use mq_poly_sub because it overwrites the first
	// argument (c); use an explicit loop instead
	for (u = 0; u < n; u ++) {
		tt[u] = (uint16_t)Zf(mq_sub)(c[u], tt[u]);
	}

	/*
	 * Normalize s1 elements into the [-q/2..q/2] range.
	 */
	for (u = 0; u < n; u ++) {
		int32_t w;

		w = (int32_t)tt[u];
		w -= (int32_t)(Q & -(((Q >> 1) - (uint32_t)w) >> 31));
		s1[u] = (int16_t)w;
	}

	/*
	 * Test if the aggregate (s1,s2) vector is short enough.
	 */
	int vv = Zf(is_short)(s1, s2, logn);
	if (vv != 1) {
		return FALCON_ERR_BADSIG;
	}

	return 0;
=======
>>>>>>> 9f9785b5
}<|MERGE_RESOLUTION|>--- conflicted
+++ resolved
@@ -166,7 +166,6 @@
 
 int falcon_det1024_get_salt_version(const void* sig) {
 	return ((uint8_t*)sig)[1];
-<<<<<<< HEAD
 };
 
 #define Q     12289
@@ -269,6 +268,4 @@
 	}
 
 	return 0;
-=======
->>>>>>> 9f9785b5
 }